--- conflicted
+++ resolved
@@ -118,11 +118,7 @@
 	@Override
 	protected void prepareForUseImpl(TaskMonitor monitor, ObjectRepository repository) {
 		super.prepareForUseImpl(monitor, repository);
-<<<<<<< HEAD
-
-=======
         
->>>>>>> 9ecbb84c
 		// setup subtask for each cross validation fold
 		for (int i = 0; i < this.numFoldsOption.getValue(); i++) {
 			
@@ -210,13 +206,9 @@
 	{
 		// setup learning curve
 		LearningCurve learningCurve = new LearningCurve(
-<<<<<<< HEAD
-                "cross validation evaluation");
+				"learning evaluation instances");
 
 		monitor.setCurrentActivity("Performing cross validation...", 50.0);
-=======
-				"learning evaluation instances");
->>>>>>> 9ecbb84c
 		
 		// start subtasks
 		monitor.setCurrentActivity("Performing cross validation...", -1.0);
@@ -224,10 +216,6 @@
 		{
 			subtaskThreads.get(i).run();
 		}
-<<<<<<< HEAD
-		
-=======
->>>>>>> 9ecbb84c
 		
 		return learningCurve;
 	}
